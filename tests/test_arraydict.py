--- conflicted
+++ resolved
@@ -112,7 +112,6 @@
         assert len(ad) == 2
         assert set(ad.keys()) == {"scalar", "vectorial"}
 
-<<<<<<< HEAD
     def test_to_hdf5(self, ad, tmp_path):
         """
         Test the to_hdf5 method of ArrayDict.
@@ -138,19 +137,4 @@
             assert "scalar" in f
             assert "vectorial" in f
             assert np.array_equal(f["scalar"][:], ad["scalar"])
-            assert np.array_equal(f["vectorial"][:], ad["vectorial"])
-=======
-    @pytest.mark.skipif(h5py is None, reason="h5py is not installed")
-    def test_to_hdf5(self, ad):
-        """
-        Test the to_hdf5 method of ArrayDict.
-        """
-        buffer = io.BytesIO()
-        with h5py.File(buffer, "w") as f:
-            ad.to_hdf5(f)
-
-        with h5py.File(buffer, "r") as f:
-            assert f["scalar"].shape == ad["scalar"].shape
-            assert f["vectorial"].shape == ad["vectorial"].shape
-            assert f["tensorial"].shape == ad["tensorial"].shape
->>>>>>> c346c9fa
+            assert np.array_equal(f["vectorial"][:], ad["vectorial"])