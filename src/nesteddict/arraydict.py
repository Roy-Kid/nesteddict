--- conflicted
+++ resolved
@@ -196,7 +196,6 @@
         for key in self._data.keys():
             self[key] = np.concatenate((self[key], other[key]), axis=0)
         return self
-<<<<<<< HEAD
     
     def to_dict(self, include: list[str] | None = None, exclude: list[str] | None = None) -> dict[str, np.ndarray]:
 
@@ -222,11 +221,7 @@
 
         with h5py.File(_path, 'w') as f:
             for key, value in data.items():
-                if isinstance(value, np.ndarray):
-                    f.create_dataset(key, data=value)
-                else:
-                    f.create_dataset(key, data=np.array(value))
-
+                f.create_dataset(key, data=value)
         return _path
 
 
@@ -242,17 +237,4 @@
         """
         import pyarrow as pa
         data = self.to_dict(include=include, exclude=exclude)
-        return pa.Table.from_pydict(data) 
-=======
-
-    def to_hdf5(self, h5file: "h5py.File") -> "h5py.File":
-        """Convert the ArrayDict to an HDF5 file.
-
-        Returns:
-            h5py.File: An HDF5 file containing the data from the ArrayDict.
-        """
-
-        for key, value in self._data.items():
-            h5file.create_dataset(key, data=value)
-        return h5file
->>>>>>> c346c9fa
+        return pa.Table.from_pydict(data) 